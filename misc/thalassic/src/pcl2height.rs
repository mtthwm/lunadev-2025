--- conflicted
+++ resolved
@@ -3,13 +3,8 @@
 build_shader!(
     pub(crate) Pcl2Height,
     r#"
-<<<<<<< HEAD
+    #[buffer(HostReadOnly)] var<storage, read_write> points: array<vec4f, MAX_POINT_COUNT>;
     #[buffer(HostReadWrite)] var<storage, read_write> heightmap: array<atomic<u32>, CELL_COUNT>;
-    #[buffer(HostReadOnly)] var<storage, read_write> points: array<vec4f, POINT_COUNT>;
-=======
-    #[buffer(HostReadOnly)] var<storage, read_write> heightmap: array<atomic<u32>, CELL_COUNT>;
-    #[buffer(HostReadOnly)] var<storage, read_write> points: array<vec4f, MAX_POINT_COUNT>;
->>>>>>> 41695534
     #[buffer(HostWriteOnly)] var<storage, read> original_heightmap: array<f32, CELL_COUNT>;
     #[buffer(HostWriteOnly)] var<uniform> projection_width: u32;
     
